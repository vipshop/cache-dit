--- conflicted
+++ resolved
@@ -158,10 +158,7 @@
         ctx.backward_op = backward_op
         ctx._parallel_config = _parallel_config
 
-<<<<<<< HEAD
         H = query.shape[2]  # (B, S_LOCAL, H_GLOBAL, D)
-=======
->>>>>>> 5507473a
         query_wait = _all_to_all_single_qkv_async(query, group)
         key_wait = _all_to_all_single_qkv_async(key, group)
         value_wait = _all_to_all_single_qkv_async(value, group)
@@ -186,21 +183,13 @@
         if return_lse:
             out, lse, *_ = out
 
-<<<<<<< HEAD
         out_wait = _all_to_all_single_o_async(out, group, H)
-=======
-        out_wait = _all_to_all_single_o_async(out, group)
->>>>>>> 5507473a
 
         if return_lse:
             # NOTE: DON'T use float8 all_to_all for out and lse, as it may
             # cause more numerical instability.
             lse = lse.unsqueeze(-1)  # (B, S_Q_GLOBAL, H_LOCAL, D=1)
-<<<<<<< HEAD
             lse_wait = _all_to_all_single_o_async(lse, group, H)
-=======
-            lse_wait = _all_to_all_single_o_async(lse, group)
->>>>>>> 5507473a
             out = out_wait()  # type: torch.Tensor
             lse = lse_wait()  # type: torch.Tensor
             lse = lse.squeeze(-1).contiguous()  # (B, S_Q_LOCAL, H_GLOBAL)
@@ -279,20 +268,13 @@
         if return_lse:
             out, lse, *_ = out
 
-<<<<<<< HEAD
         out_wait = _all_to_all_single_o_fp8_async(out, group, H)
-=======
-        out_wait = _all_to_all_single_o_fp8_async(out, group)
->>>>>>> 5507473a
 
         if return_lse:
             # NOTE: DON'T use float8 all_to_all for out and lse, as it may
             # cause more numerical instability.
             lse = lse.unsqueeze(-1)  # (B, S_Q_GLOBAL, H_LOCAL, D=1)
-<<<<<<< HEAD
             lse_wait = _all_to_all_single_o_async(lse, group, H)
-=======
-            lse_wait = _all_to_all_single_o_async(lse, group)
             out = out_wait()  # type: torch.Tensor
             lse = lse_wait()  # type: torch.Tensor
             lse = lse.squeeze(-1).contiguous()  # (B, S_Q_LOCAL, H_GLOBAL)
@@ -332,6 +314,8 @@
         _parallel_config: Optional["ParallelConfig"] = None,
         **kwargs,
     ):
+        # TODO: Should we only use float8 all_to_all for VO not QK? The softmax in
+        # QK may cause more numerical instability than P@V matrix multiplication.
         ulysses_mesh = _parallel_config.context_parallel_config._ulysses_mesh
         group = ulysses_mesh.get_group()
 
@@ -339,6 +323,7 @@
         ctx.backward_op = backward_op
         ctx._parallel_config = _parallel_config
 
+        H = query.shape[2]  # (B, S_LOCAL, H_GLOBAL, D)
         query_wait = _all_to_all_single_any_qkv_async(query, group)
         key_wait = _all_to_all_single_any_qkv_async(key, group)
         value_wait = _all_to_all_single_any_qkv_async(value, group)
@@ -365,13 +350,12 @@
             out, lse, *_ = out
 
         # out: (B, S_Q_GLOBAL, H_LOCAL, D) -> (B, S_Q_LOCAL, H_GLOBAL, D)
-        out_wait = _all_to_all_single_any_o_async(out, group)
+        out_wait = _all_to_all_single_any_o_async(out, group, H)
 
         if return_lse:
             # lse: (B, S_Q_GLOBAL, H_LOCAL)
             lse = lse.unsqueeze(-1)  # (B, S_Q_GLOBAL, H_LOCAL, D=1)
-            lse_wait = _all_to_all_single_any_o_async(lse, group)
->>>>>>> 5507473a
+            lse_wait = _all_to_all_single_any_o_async(lse, group, H)
             out = out_wait()  # type: torch.Tensor
             lse = lse_wait()  # type: torch.Tensor
             lse = lse.squeeze(-1).contiguous()  # (B, S_Q_LOCAL, H_GLOBAL)
@@ -388,19 +372,11 @@
         *args,
     ):
         raise NotImplementedError(
-<<<<<<< HEAD
-            "Backward pass for Ulysses Attention Float8 in cache-dit is not implemented yet."
-        )
-
-
-class _TemplatedUlyssesAnythingAttention(torch.autograd.Function):
-=======
             "Backward pass for Ulysses Anything Attention in cache-dit is not implemented yet."
         )
 
 
 class _TemplatedUlyssesAnythingAttentionFloat8(torch.autograd.Function):
->>>>>>> 5507473a
 
     @staticmethod
     def forward(
@@ -429,13 +405,21 @@
         ctx._parallel_config = _parallel_config
 
         H = query.shape[2]  # (B, S_LOCAL, H_GLOBAL, D)
-        query_wait = _all_to_all_single_any_qkv_async(query, group)
+        # Use async all_to_all to overlap comm and quant/dequant computation
+        # NOTE: Currently, we choose to keep K in FP16/BF16 format to keep higher
+        # precision during softmax computation: Softmax(Q@K^T) which is sensitive to
+        # numerical instability. So we only use float8 all_to_all for Q, V and O.
+        # TODO: We should relax this design and support all QKV in float8 format while
+        # the K-per-channel-smooth (e.g., in SageAttention) is used to improve numerical
+        # stability. Using this smooth technique before All-to-All on K may introduce
+        # extra AllReduce communication overhead.
         key_wait = _all_to_all_single_any_qkv_async(key, group)
-        value_wait = _all_to_all_single_any_qkv_async(value, group)
+        query_wait = _all_to_all_single_any_qkv_fp8_async(query, group)
+        value_wait = _all_to_all_single_any_qkv_fp8_async(value, group)
 
         query = query_wait()  # type: torch.Tensor
+        value = value_wait()  # type: torch.Tensor
         key = key_wait()  # type: torch.Tensor
-        value = value_wait()  # type: torch.Tensor
 
         out = forward_op(
             ctx,
@@ -454,110 +438,13 @@
         if return_lse:
             out, lse, *_ = out
 
-        # out: (B, S_Q_GLOBAL, H_LOCAL, D) -> (B, S_Q_LOCAL, H_GLOBAL, D)
-        out_wait = _all_to_all_single_any_o_async(out, group, H)
-
-        if return_lse:
-            # lse: (B, S_Q_GLOBAL, H_LOCAL)
-            lse = lse.unsqueeze(-1)  # (B, S_Q_GLOBAL, H_LOCAL, D=1)
-            lse_wait = _all_to_all_single_any_o_async(lse, group, H)
-            out = out_wait()  # type: torch.Tensor
-            lse = lse_wait()  # type: torch.Tensor
-            lse = lse.squeeze(-1).contiguous()  # (B, S_Q_LOCAL, H_GLOBAL)
-        else:
-            out = out_wait()  # type: torch.Tensor
-            lse = None
-
-        return (out, lse) if return_lse else out
-
-    @staticmethod
-    def backward(
-        ctx: torch.autograd.function.FunctionCtx,
-        grad_out: torch.Tensor,
-        *args,
-    ):
-        raise NotImplementedError(
-            "Backward pass for Ulysses Anything Attention in cache-dit is not implemented yet."
-        )
-
-
-class _TemplatedUlyssesAnythingAttentionFloat8(torch.autograd.Function):
-
-    @staticmethod
-    def forward(
-        ctx: torch.autograd.function.FunctionCtx,
-        query: torch.Tensor,
-        key: torch.Tensor,
-        value: torch.Tensor,
-        attn_mask: Optional[torch.Tensor],
-        dropout_p: float,
-        is_causal: bool,
-        scale: Optional[float],
-        enable_gqa: bool,
-        return_lse: bool,
-        forward_op,
-        backward_op,
-        _parallel_config: Optional["ParallelConfig"] = None,
-        **kwargs,
-    ):
-        # TODO: Should we only use float8 all_to_all for VO not QK? The softmax in
-        # QK may cause more numerical instability than P@V matrix multiplication.
-        ulysses_mesh = _parallel_config.context_parallel_config._ulysses_mesh
-        group = ulysses_mesh.get_group()
-
-        ctx.forward_op = forward_op
-        ctx.backward_op = backward_op
-        ctx._parallel_config = _parallel_config
-
-        H = query.shape[2]  # (B, S_LOCAL, H_GLOBAL, D)
-        # Use async all_to_all to overlap comm and quant/dequant computation
-        # NOTE: Currently, we choose to keep K in FP16/BF16 format to keep higher
-        # precision during softmax computation: Softmax(Q@K^T) which is sensitive to
-        # numerical instability. So we only use float8 all_to_all for Q, V and O.
-        # TODO: We should relax this design and support all QKV in float8 format while
-        # the K-per-channel-smooth (e.g., in SageAttention) is used to improve numerical
-        # stability. Using this smooth technique before All-to-All on K may introduce
-        # extra AllReduce communication overhead.
-        key_wait = _all_to_all_single_any_qkv_async(key, group)
-        query_wait = _all_to_all_single_any_qkv_fp8_async(query, group)
-        value_wait = _all_to_all_single_any_qkv_fp8_async(value, group)
-
-        query = query_wait()  # type: torch.Tensor
-        value = value_wait()  # type: torch.Tensor
-        key = key_wait()  # type: torch.Tensor
-
-        out = forward_op(
-            ctx,
-            query,
-            key,
-            value,
-            attn_mask,
-            dropout_p,
-            is_causal,
-            scale,
-            enable_gqa,
-            return_lse,
-            _save_ctx=True,
-            _parallel_config=_parallel_config,
-        )
-        if return_lse:
-            out, lse, *_ = out
-
-<<<<<<< HEAD
         out_wait = _all_to_all_single_any_o_fp8_async(out, group, H)
-=======
-        out_wait = _all_to_all_single_any_o_fp8_async(out, group)
->>>>>>> 5507473a
 
         if return_lse:
             # NOTE: DON'T use float8 all_to_all for out and lse, as it may
             # cause more numerical instability.
             lse = lse.unsqueeze(-1)  # (B, S_Q_GLOBAL, H_LOCAL, D=1)
-<<<<<<< HEAD
             lse_wait = _all_to_all_single_any_o_async(lse, group, H)
-=======
-            lse_wait = _all_to_all_single_any_o_async(lse, group)
->>>>>>> 5507473a
             out = out_wait()  # type: torch.Tensor
             lse = lse_wait()  # type: torch.Tensor
             lse = lse.squeeze(-1).contiguous()  # (B, S_Q_LOCAL, H_GLOBAL)
