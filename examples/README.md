<div align="center">
    <h1> 🚀 Examples for Cache-DiT</h1>
</div>

## 📚 Table of Contents

- [📚 Installation](#-installation)
- [📚 Available Examples](#-available-examples)
- [📚 Single GPU Inference](#-single-gpu-inference)  
- [📚 Custom Model Path](#-custom-model-path)  
- [📚 Multi-GPU Inference](#-multi-gpu-inference)  
- [📚 Low-bits Quantization](#-low-bits-quantization)  
- [📚 Hybrid Acceleration](#-hybrid-acceleration) 
- [📚 End2End Examples](#-end2end-examples) 
- [📚 How to Add New Example](#-how-to-add-new-example) 
- [📚 More Usages about Examples](#-more-usages-about-examples) 

## 📚 Installation

```bash
pip3 install torch==2.9.1 transformers accelerate torchao bitsandbytes torchvision 
pip3 install opencv-python-headless einops imageio-ffmpeg ftfy 
pip3 install git+https://github.com/huggingface/diffusers.git # latest or >= 0.36.0
pip3 install git+https://github.com/vipshop/cache-dit.git # latest
```

## 📚 Available Examples

```bash
python3 generate.py list  # list all available examples

[generate.py:46] - ✅ flux_nunchaku             - Defalut: nunchaku-tech/nunchaku-flux.1-dev
[generate.py:46] - ✅ flux                      - Defalut: black-forest-labs/FLUX.1-dev
[generate.py:46] - ✅ flux2                     - Defalut: black-forest-labs/FLUX.2-dev
[generate.py:46] - ✅ qwen_image_lightning      - Defalut: lightx2v/Qwen-Image-Lightning
[generate.py:46] - ✅ qwen_image                - Defalut: Qwen/Qwen-Image
[generate.py:46] - ✅ qwen_image_edit_lightning - Defalut: lightx2v/Qwen-Image-Lightning
[generate.py:46] - ✅ qwen_image_edit           - Defalut: Qwen/Qwen-Image-Edit-2509
[generate.py:46] - ✅ qwen_image_controlnet     - Defalut: InstantX/Qwen-Image-ControlNet-Inpainting
[generate.py:46] - ✅ skyreels_v2               - Defalut: Skywork/SkyReels-V2-T2V-14B-720P-Diffusers
[generate.py:46] - ✅ wan2.2_t2v                - Defalut: Wan-AI/Wan2.2-T2V-A14B-Diffusers
[generate.py:46] - ✅ wan2.1_t2v                - Defalut: Wan-AI/Wan2.1-T2V-1.3B-Diffusers
[generate.py:46] - ✅ wan2.2_i2v                - Defalut: Wan-AI/Wan2.2-I2V-A14B-Diffusers
[generate.py:46] - ✅ wan2.1_i2v                - Defalut: Wan-AI/Wan2.1-I2V-14B-480P-Diffusers
[generate.py:46] - ✅ wan2.2_vace               - Defalut: linoyts/Wan2.2-VACE-Fun-14B-diffusers
[generate.py:46] - ✅ wan2.1_vace               - Defalut: Wan-AI/Wan2.1-VACE-1.3B-diffusers
[generate.py:46] - ✅ ovis_image                - Defalut: AIDC-AI/Ovis-Image-7B
[generate.py:46] - ✅ zimage                    - Defalut: Tongyi-MAI/Z-Image-Turbo
[generate.py:46] - ✅ longcat_image             - Defalut: meituan-longcat/LongCat-Image
[generate.py:46] - ✅ longcat_image_edit        - Defalut: meituan-longcat/LongCat-Image-Edit
```

## 📚 Single GPU Inference

The easiest way to enable hybrid cache acceleration for DiTs with cache-dit is to start with single GPU inference. For examples:  

```bash
# baseline
# use default model path, e.g, "black-forest-labs/FLUX.1-dev"
<<<<<<< HEAD
python3 generate.py generate flux 
python3 generate.py generate flux_nunchaku # need nunchaku library
python3 generate.py generate flux2
python3 generate.py generate ovis_image
python3 generate.py generate qwen_image_edit_lightning
python3 generate.py generate qwen_image
python3 generate.py generate skyreels_v2
python3 generate.py generate wan2.2
python3 generate.py generate zimage 
python3 generate.py generate longcat_image
python3 generate.py generate longcat_image_edit
=======
python3 generate.py flux 
python3 generate.py flux_nunchaku # need nunchaku library
python3 generate.py flux2
python3 generate.py ovis_image
python3 generate.py qwen_image_edit_lightning
python3 generate.py qwen_image
python3 generate.py skyreels_v2
python3 generate.py wan2.2
python3 generate.py zimage 
>>>>>>> 08253c70
# w/ cache acceleration
python3 generate.py flux --cache
python3 generate.py flux --cache --taylorseer
python3 generate.py flux_nunchaku --cache
python3 generate.py qwen_image --cache
python3 generate.py zimage --cache --rdt 0.6 --scm fast
# enable cpu offload or vae tiling if your encounter an OOM error
python3 generate.py qwen_image --cache --cpu-offload
python3 generate.py qwen_image --cache --cpu-offload --vae-tiling
python3 generate.py qwen_image_edit_lightning --cpu-offload --steps 4
python3 generate.py qwen_image_edit_lightning --cpu-offload --steps 8
# or, enable sequential cpu offload for extremly low VRAM device
python3 generate.py flux2 --sequential-cpu-offload # FLUX2 56B total
# use `--summary` option to show the cache acceleration stats
python3 generate.py zimage --cache --rdt 0.6 --scm fast --summary
```

## 📚 Custom Model Path

The default model path are the official model names on HuggingFace Hub. Users can set custom local model path by settig `--model-path`. For examples: 

```bash
python3 generate.py flux --model-path /PATH/TO/FLUX.1-dev
python3 generate.py zimage --model-path /PATH/TO/Z-Image-Turbo
python3 generate.py qwem_image --model-path /PATH/TO/Qwen-Image
```

## 📚 Multi-GPU Inference 

cache-dit is designed to work seamlessly with CPU or Sequential Offloading, 🔥Context Parallelism, 🔥Tensor Parallelism. For examples:

```bash
# context parallelism or tensor parallelism
torchrun --nproc_per_node=4 generate.py flux --parallel ulysses 
torchrun --nproc_per_node=4 generate.py flux --parallel ring 
torchrun --nproc_per_node=4 generate.py flux --parallel tp
# ulysses anything attention
torchrun --nproc_per_node=4 generate.py zimage --parallel ulysses --ulysses-anything
torchrun --nproc_per_node=4 generate.py qwen_image_edit_lightning --parallel ulysses --ulysses-anything
# text encoder parallelism, enable it by add: `--parallel-text-encoder`
torchrun --nproc_per_node=4 generate.py flux --parallel tp --parallel-text-encoder
torchrun --nproc_per_node=4 generate.py qwen_image_edit_lightning --parallel ulysses --ulysses-anything --parallel-text-encoder
# Hint: set `--local-ranks-filter=0` to torchrun -> only show logs on rank 0
torchrun --nproc_per_node=4 --local-ranks-filter=0 generate.py flux --parallel ulysses 
```

## 📚 Low-bits Quantization 

cache-dit is designed to work seamlessly with torch.compile, Quantization (🔥torchao, 🔥nunchaku), For examples:

```bash
# please also enable torch.compile if the quantation is using.
python3 generate.py flux --cache --quantize-type float8 --compile
python3 generate.py flux --cache --quantize-type int8 --compile
python3 generate.py flux --cache --quantize-type float8_weight_only --compile
python3 generate.py flux --cache --quantize-type int8_weight_only --compile
python3 generate.py flux --cache --quantize-type bnb_4bit --compile # w4a16
python3 generate.py flux_nunchaku --cache --compile # w4a16 SVDQ
```

## 📚 Hybrid Acceleration 

Here are some examples for `hybrid cache acceleration + parallelism` for popular DiTs with cache-dit.

```bash
# DBCache + SCM + Taylorseer
python3 generate.py flux --cache --scm fast --taylorsees --taylorseer-order 1
# DBCache + SCM + Taylorseer + Context Parallelism + Text Encoder Parallelism + Compile 
# + FP8 quantization + FP8 All2All comm + CUDNN Attention (--attn _sdpa_cudnn)
torchrun --nproc_per_node=4 generate.py flux --parallel ulysses --ulysses-float8 \
         --attn _sdpa_cudnn --parallel-text-encoder --cache --scm fast --taylorseer \
         --taylorseer-order 1 --quantize-type float8 --warmup 2 --repeat 5 --compile 
# DBCache + SCM + Taylorseer + Context Parallelism + Text Encoder Parallelism + Compile 
# + FP8 quantization + FP8 All2All comm + FP8 SageAttention (--attn sage)
torchrun --nproc_per_node=4 generate.py flux --parallel ulysses --ulysses-float8 \
         --attn sage --parallel-text-encoder --cache --scm fast --taylorseer \
         --taylorseer-order 1 --quantize-type float8 --warmup 2 --repeat 5 --compile 
# Case: Hybrid Acceleration for Qwen-Image-Edit-Lightning, tracking memory usage.
torchrun --nproc_per_node=4 --local-ranks-filter=0 generate.py qwen_image_edit_lightning \
         --parallel ulysses --ulysses-anything --parallel-text-encoder \
         --quantize-type float8_weight_only --steps 4 --track-memory --compile
torchrun --nproc_per_node=4 --local-ranks-filter=0 generate.py qwen_image_edit_lightning \
         --parallel tp --parallel-text-encoder --quantize-type float8_weight_only \
         --steps 4 --track-memory --compile
```

## 📚 End2End Examples

```bash
# NO Cache Acceleration: 8.27s
torchrun --nproc_per_node=4 --local-ranks-filter=0 generate.py flux --parallel ulysses

INFO 12-17 09:02:31 [base.py:151] Example Input Summary:
INFO 12-17 09:02:31 [base.py:151] - prompt: A cat holding a sign that says hello world
INFO 12-17 09:02:31 [base.py:151] - height: 1024
INFO 12-17 09:02:31 [base.py:151] - width: 1024
INFO 12-17 09:02:31 [base.py:151] - num_inference_steps: 28
INFO 12-17 09:02:31 [base.py:214] Example Output Summary:
INFO 12-17 09:02:31 [base.py:225] - Model: flux
INFO 12-17 09:02:31 [base.py:225] - Optimization: C0_Q0_NONE_Ulysses4
INFO 12-17 09:02:31 [base.py:225] - Load Time: 0.79s
INFO 12-17 09:02:31 [base.py:225] - Warmup Time: 21.09s
INFO 12-17 09:02:31 [base.py:225] - Inference Time: 8.27s
INFO 12-17 09:02:32 [base.py:182] Image saved to flux.1024x1024.C0_Q0_NONE_Ulysses4.png

# Enabled Cache Acceleration: 4.23s
torchrun --nproc_per_node=4 --local-ranks-filter=0 generate.py flux --parallel ulysses --cache --scm fast

INFO 12-17 09:10:09 [base.py:151] Example Input Summary:
INFO 12-17 09:10:09 [base.py:151] - prompt: A cat holding a sign that says hello world
INFO 12-17 09:10:09 [base.py:151] - height: 1024
INFO 12-17 09:10:09 [base.py:151] - width: 1024
INFO 12-17 09:10:09 [base.py:151] - num_inference_steps: 28
INFO 12-17 09:10:09 [base.py:214] Example Output Summary:
INFO 12-17 09:10:09 [base.py:225] - Model: flux
INFO 12-17 09:10:09 [base.py:225] - Optimization: C0_Q0_DBCache_F1B0_W8I1M0MC3_R0.24_CFG0_T0O0_Ulysses4_S15
INFO 12-17 09:10:09 [base.py:225] - Load Time: 0.78s
INFO 12-17 09:10:09 [base.py:225] - Warmup Time: 18.49s
INFO 12-17 09:10:09 [base.py:225] - Inference Time: 4.23s
INFO 12-17 09:10:09 [base.py:182] Image saved to flux.1024x1024.C0_Q0_DBCache_F1B0_W8I1M0MC3_R0.24_CFG0_T0O0_Ulysses4_S15.png
```

|NO Cache Acceleration: 8.27s| w/ Cache Acceleration: 4.23s|
|:---:|:---:|
|![](./assets/flux.1024x1024.C0_Q0_NONE_Ulysses4.png)|![](./assets/flux.1024x1024.C0_Q0_DBCache_F1B0_W8I1M0MC3_R0.24_CFG0_T0O0_Ulysses4_S15.png)|

## 📚 How to Add New Example

It is very easy to add a new example. Please refer to the specific implementation in [registers.py](./registers.py). For example:

```python
@ExampleRegister.register("flux")
def flux_example(args: argparse.Namespace, **kwargs) -> Example:
    from diffusers import FluxPipeline

    return Example(
        args=args,
        init_config=ExampleInitConfig(
            task_type=ExampleType.T2I,  # Text to Image
            model_name_or_path=_path("black-forest-labs/FLUX.1-dev"),
            pipeline_class=FluxPipeline,
            # `text_encoder_2` will be quantized when `--quantize-type` 
            # is set to `bnb_4bit`.
            bnb_4bit_components=["text_encoder_2"],
        ),
        input_data=ExampleInputData(
            prompt="A cat holding a sign that says hello world",
            height=1024,
            width=1024,
            num_inference_steps=28,
        ),
    )

# NOTE: DON'T forget to add `flux_example` into helpers.py
```

## 📚 More Usages about Examples

```bash
python3 generate.py --help

usage: generate.py [-h] [--model-path MODEL_PATH] [--image-path IMAGE_PATH] [--mask-image-path MASK_IMAGE_PATH] [--prompt PROMPT] [--negative-prompt NEGATIVE_PROMPT] [--num_inference_steps NUM_INFERENCE_STEPS] [--warmup WARMUP] [--repeat REPEAT]
                   [--height HEIGHT] [--width WIDTH] [--seed SEED] [--num-frames NUM_FRAMES] [--save-path SAVE_PATH] [--cache] [--cache-summary] [--Fn-compute-blocks FN_COMPUTE_BLOCKS] [--Bn-compute-blocks BN_COMPUTE_BLOCKS]
                   [--residual-diff-threshold RESIDUAL_DIFF_THRESHOLD] [--max-warmup-steps MAX_WARMUP_STEPS] [--warmup-interval WARMUP_INTERVAL] [--max-cached-steps MAX_CACHED_STEPS] [--max-continuous-cached-steps MAX_CONTINUOUS_CACHED_STEPS]
                   [--taylorseer] [--taylorseer-order TAYLORSEER_ORDER] [--steps-mask] [--mask-policy {None,slow,s,medium,m,fast,f,ultra,u}] [--quantize] [--quantize-text-encoder]
                   [--quantize-type {None,float8,float8_weight_only,float8_wo,int8,int8_weight_only,int8_wo,int4,int4_weight_only,int4_wo,bitsandbytes_4bit,bnb_4bit}] [--parallel-type {None,tp,ulysses,ring}] [--parallel-vae]
                   [--parallel-text-encoder] [--attn {None,flash,_flash_3,native,_native_cudnn,_sdpa_cudnn,sage}] [--ulysses-anything] [--ulysses-float8] [--ulysses-async] [--disable-compute-comm-overlap] [--cpu-offload] [--sequential-cpu-offload]
                   [--vae-tiling] [--vae-slicing] [--compile] [--compile-repeated-blocks] [--compile-vae] [--compile-text-encoder] [--max-autotune] [--track-memory] [--profile] [--profile-name PROFILE_NAME] [--profile-dir PROFILE_DIR]
                   [--profile-activities {CPU,GPU,MEM} [{CPU,GPU,MEM} ...]] [--profile-with-stack] [--profile-record-shapes] [--disable-fuse-lora DISABLE_FUSE_LORA]
                   {generate,list} [{None,flux_nunchaku,flux,flux2,qwen_image_lightning,qwen_image,qwen_image_edit_lightning,qwen_image_edit,skyreels_v2,wan2.2_t2v,wan2.1_t2v,wan2.2_vace,wan2.1_vace,ovis_image,zimage}]

positional arguments:
  {generate,list}       The task to perform. If not specified, run the specified example. Or, Use 'list' to list all available examples.
  {None,flux_nunchaku,flux,flux2,qwen_image_lightning,qwen_image,qwen_image_edit_lightning,qwen_image_edit,skyreels_v2,wan2.2_t2v,wan2.1_t2v,wan2.2_vace,wan2.1_vace,ovis_image,zimage}
                        Names of the examples to run. If not specified, skip running example.

options:
  -h, --help            show this help message and exit
  --model-path MODEL_PATH
                        Override model path if provided
  --image-path IMAGE_PATH
                        Override image path if provided
  --mask-image-path MASK_IMAGE_PATH
                        Override mask image path if provided
  --prompt PROMPT       Override default prompt if provided
  --negative-prompt NEGATIVE_PROMPT
                        Override default negative prompt if provided
  --num_inference_steps NUM_INFERENCE_STEPS, --steps NUM_INFERENCE_STEPS
                        Number of inference steps
  --warmup WARMUP       Number of warmup steps before measuring performance
  --repeat REPEAT       Number of times to repeat the inference for performance measurement
  --height HEIGHT       Height of the generated image
  --width WIDTH         Width of the generated image
  --seed SEED           Random seed for reproducibility
  --num-frames NUM_FRAMES, --frames NUM_FRAMES
                        Number of frames to generate for video
  --save-path SAVE_PATH
                        Path to save the generated output, e.g., output.png or output.mp4
  --cache               Enable Cache Acceleration
  --cache-summary, --summary
                        Enable Cache Summary logging
  --Fn-compute-blocks FN_COMPUTE_BLOCKS, --Fn FN_COMPUTE_BLOCKS
                        CacheDiT Fn_compute_blocks parameter
  --Bn-compute-blocks BN_COMPUTE_BLOCKS, --Bn BN_COMPUTE_BLOCKS
                        CacheDiT Bn_compute_blocks parameter
  --residual-diff-threshold RESIDUAL_DIFF_THRESHOLD, --rdt RESIDUAL_DIFF_THRESHOLD
                        CacheDiT residual diff threshold
  --max-warmup-steps MAX_WARMUP_STEPS, --ws MAX_WARMUP_STEPS
                        Maximum warmup steps for CacheDiT
  --warmup-interval WARMUP_INTERVAL, --wi WARMUP_INTERVAL
                        Warmup interval for CacheDiT
  --max-cached-steps MAX_CACHED_STEPS, --mc MAX_CACHED_STEPS
                        Maximum cached steps for CacheDiT
  --max-continuous-cached-steps MAX_CONTINUOUS_CACHED_STEPS, --mcc MAX_CONTINUOUS_CACHED_STEPS
                        Maximum continuous cached steps for CacheDiT
  --taylorseer          Enable TaylorSeer for CacheDiT
  --taylorseer-order TAYLORSEER_ORDER, -order TAYLORSEER_ORDER
                        TaylorSeer order
  --steps-mask          Enable steps mask for CacheDiT
  --mask-policy {None,slow,s,medium,m,fast,f,ultra,u}, --scm {None,slow,s,medium,m,fast,f,ultra,u}
                        Pre-defined steps computation mask policy
  --quantize, --q       Enable quantization for transformer
  --quantize-text-encoder, --q-text
                        Enable quantization for text encoder
  --quantize-type {None,float8,float8_weight_only,float8_wo,int8,int8_weight_only,int8_wo,int4,int4_weight_only,int4_wo,bitsandbytes_4bit,bnb_4bit}, --q-type {None,float8,float8_weight_only,float8_wo,int8,int8_weight_only,int8_wo,int4,int4_weight_only,int4_wo,bitsandbytes_4bit,bnb_4bit}
  --parallel-type {None,tp,ulysses,ring}, --parallel {None,tp,ulysses,ring}
  --parallel-vae        Enable VAE parallelism if applicable.
  --parallel-text-encoder, --parallel-text
                        Enable text encoder parallelism if applicable.
  --attn {None,flash,_flash_3,native,_native_cudnn,_sdpa_cudnn,sage}
  --ulysses-anything, --uaa
                        Enable Ulysses Anything Attention for context parallelism
  --ulysses-float8, --ufp8
                        Enable Ulysses Attention/UAA Float8 for context parallelism
  --ulysses-async, --uaqkv
                        Enabled experimental Async QKV Projection with Ulysses for context parallelism
  --disable-compute-comm-overlap, --dcco
                        Disable compute-communication overlap during compilation
  --cpu-offload, --cpu-offload-model
                        Enable CPU offload for model if applicable.
  --sequential-cpu-offload
                        Enable sequential GPU offload for model if applicable.
  --vae-tiling          Enable VAE tiling for low memory device.
  --vae-slicing         Enable VAE slicing for low memory device.
  --compile             Enable compile for transformer
  --compile-repeated-blocks
                        Enable compile for repeated blocks in transformer
  --compile-vae         Enable compile for VAE
  --compile-text-encoder, --compile-text
                        Enable compile for text encoder
  --max-autotune        Enable max-autotune mode for torch.compile
  --track-memory        Track and report peak GPU memory usage
  --profile             Enable profiling with torch.profiler
  --profile-name PROFILE_NAME
                        Name for the profiling session
  --profile-dir PROFILE_DIR
                        Directory to save profiling results
  --profile-activities {CPU,GPU,MEM} [{CPU,GPU,MEM} ...]
                        Activities to profile (CPU, GPU, MEM)
  --profile-with-stack  profile with stack for better traceability
  --profile-record-shapes
                        profile record shapes for better analysis
  --disable-fuse-lora DISABLE_FUSE_LORA
                        Disable fuse_lora even if lora weights are provided.
```<|MERGE_RESOLUTION|>--- conflicted
+++ resolved
@@ -57,19 +57,6 @@
 ```bash
 # baseline
 # use default model path, e.g, "black-forest-labs/FLUX.1-dev"
-<<<<<<< HEAD
-python3 generate.py generate flux 
-python3 generate.py generate flux_nunchaku # need nunchaku library
-python3 generate.py generate flux2
-python3 generate.py generate ovis_image
-python3 generate.py generate qwen_image_edit_lightning
-python3 generate.py generate qwen_image
-python3 generate.py generate skyreels_v2
-python3 generate.py generate wan2.2
-python3 generate.py generate zimage 
-python3 generate.py generate longcat_image
-python3 generate.py generate longcat_image_edit
-=======
 python3 generate.py flux 
 python3 generate.py flux_nunchaku # need nunchaku library
 python3 generate.py flux2
@@ -79,7 +66,8 @@
 python3 generate.py skyreels_v2
 python3 generate.py wan2.2
 python3 generate.py zimage 
->>>>>>> 08253c70
+python3 generate.py generate longcat_image
+python3 generate.py generate longcat_image_edit
 # w/ cache acceleration
 python3 generate.py flux --cache
 python3 generate.py flux --cache --taylorseer
