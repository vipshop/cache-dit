import os
import sys

sys.path.append("..")

import time
import torch
from diffusers import FluxPipeline, FluxTransformer2DModel
from utils import get_args, strify, cachify
import cache_dit


args = get_args()
print(args)


pipe = FluxPipeline.from_pretrained(
    os.environ.get(
        "FLUX_DIR",
        "black-forest-labs/FLUX.1-dev",
    ),
    torch_dtype=torch.bfloat16,
)

if args.cache:
    cachify(args, pipe)

assert isinstance(pipe.transformer, FluxTransformer2DModel)
if args.quantize:
    pipe.transformer = cache_dit.quantize(
        pipe.transformer,
        quant_type=args.quantize_type,
        exclude_layers=[
            "embedder",
            "embed",
        ],
    )
    pipe.text_encoder_2 = cache_dit.quantize(
        pipe.text_encoder_2,
        quant_type=args.quantize_type,
    )
    print(f"Applied quantization: {args.quantize_type} to Transformer and Text Encoder 2.")

pipe.to("cuda")

if args.attn is not None:
    if hasattr(pipe.transformer, "set_attention_backend"):
        pipe.transformer.set_attention_backend(args.attn)
        print(f"Set attention backend to {args.attn}")

<<<<<<< HEAD

if args.compile:
    cache_dit.set_compile_configs()
    pipe.transformer = torch.compile(pipe.transformer)
    pipe.text_encoder = torch.compile(pipe.text_encoder)
    pipe.text_encoder_2 = torch.compile(pipe.text_encoder_2)
    pipe.vae = torch.compile(pipe.vae)

=======
>>>>>>> 2a418d2c

def run_pipe():
    image = pipe(
        "A cat holding a sign that says hello world",
        height=1024 if args.height is None else args.height,
        width=1024 if args.width is None else args.width,
        num_inference_steps=28 if args.steps is None else args.steps,
        generator=torch.Generator("cpu").manual_seed(0),
    ).images[0]
    return image


<<<<<<< HEAD
=======
if args.compile:
    cache_dit.set_compile_configs()
    pipe.transformer = torch.compile(pipe.transformer)
    pipe.text_encoder = torch.compile(pipe.text_encoder)
    pipe.text_encoder_2 = torch.compile(pipe.text_encoder_2)
    pipe.vae = torch.compile(pipe.vae)

>>>>>>> 2a418d2c
# warmup
_ = run_pipe()

start = time.time()
image = run_pipe()
end = time.time()

cache_dit.summary(pipe)

time_cost = end - start
save_path = f"flux.{strify(args, pipe)}.png"
print(f"Time cost: {time_cost:.2f}s")
print(f"Saving image to {save_path}")
image.save(save_path)<|MERGE_RESOLUTION|>--- conflicted
+++ resolved
@@ -48,8 +48,6 @@
         pipe.transformer.set_attention_backend(args.attn)
         print(f"Set attention backend to {args.attn}")
 
-<<<<<<< HEAD
-
 if args.compile:
     cache_dit.set_compile_configs()
     pipe.transformer = torch.compile(pipe.transformer)
@@ -57,8 +55,6 @@
     pipe.text_encoder_2 = torch.compile(pipe.text_encoder_2)
     pipe.vae = torch.compile(pipe.vae)
 
-=======
->>>>>>> 2a418d2c
 
 def run_pipe():
     image = pipe(
@@ -70,17 +66,6 @@
     ).images[0]
     return image
 
-
-<<<<<<< HEAD
-=======
-if args.compile:
-    cache_dit.set_compile_configs()
-    pipe.transformer = torch.compile(pipe.transformer)
-    pipe.text_encoder = torch.compile(pipe.text_encoder)
-    pipe.text_encoder_2 = torch.compile(pipe.text_encoder_2)
-    pipe.vae = torch.compile(pipe.vae)
-
->>>>>>> 2a418d2c
 # warmup
 _ = run_pipe()
 
